--- conflicted
+++ resolved
@@ -1,10 +1,6 @@
 [package]
 name = "multi-party-ecdsa"
-<<<<<<< HEAD
-version = "0.3.8"
-=======
 version = "0.2.9"
->>>>>>> 894ce912
 edition = "2018"
 authors = [
     "Gary <gary@kzencorp.com>",
